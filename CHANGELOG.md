# Change Log
All notable changes to this project will be documented in this file.

The format is based on [Keep a Changelog](http://keepachangelog.com/)
and this project adheres to [Semantic Versioning](http://semver.org/) with
regard to the json-rpc api.  As we're currently pre-1.0 release, we
can and probably will change functionality and break backwards compatability
at anytime.

## [Unreleased]
### Security
  *
  *

### Fixed
<<<<<<< HEAD
  * check `claim_address` and `change_address` earlier on publishing, to avoid hard to understand errors later in the process
=======
  * mirroring being set on tests, making unrelated tests fail
>>>>>>> 20d8b296
  * loggly error reporting not following `share_usage_data`
  * improper error handling when data is not valid JSON
  * edge cases of http mirrored download of blobs
  * ports with upnp redirects not showing the correct external port in log messages ( https://github.com/lbryio/lbry/issues/1338 )
  * miniupnpc fallback issue in txupnp ( https://github.com/lbryio/lbry/issues/1341 )

### Deprecated
  * automatic claim renew, this is no longer needed
  *

### Changed
  * api server class to use components, and for all JSONRPC API commands to be callable so long as the required components are available.
  * return error messages when required conditions on components are not met for API calls
  * `status` to no longer return a base58 encoded `lbry_id`, instead return this as the hex encoded `node_id` in a new `dht` field.
  * `startup_status` field in the response to `status` to be a dict of component names to status booleans
  * renamed the `blockchain_status` field in the response to `status` to `wallet`
  * moved and renamed `wallet_is_encrypted` to `is_encrypted` in the `wallet` field in the response to `status`
  * moved wallet, upnp and dht startup code from `Session` to `Components`
  * attempt blob downloads from http mirror sources (by default) concurrently to p2p sources
  * replace miniupnpc with [txupnp](https://github.com/lbryio/txupnp). Since txupnp is still under development, it will internally fall back to miniupnpc.
  * simplified test_misc.py in the functional tests
  * update `cryptography` requirement to 2.3

### Added
  * `skipped_components` list to the response from `status`
  * component statuses (`blockchain_headers`, `dht`, `wallet`, `blob_manager` `hash_announcer`, and `file_manager`) to the response to `status`
  * `skipped_components` config setting, accepts a list of names of components to not run
  * `ComponentManager` for managing the life-cycles of dependencies
  * `requires` decorator to register the components required by a `jsonrpc_` command, to facilitate commands registering asynchronously
  * unittests for `ComponentManager`
  * script to generate docs/api.json file (https://github.com/lbryio/lbry.tech/issues/42)
  * additional information to the balance error message when editing a claim (https://github.com/lbryio/lbry/pull/1309)
  * `address` and `port` arguments to `peer_ping` (https://github.com/lbryio/lbry/issues/1313)
  * ability to download from HTTP mirrors by setting `download_mirrors`
  * ability to filter peers from an iterative find value operation (finding peers for a blob). This is used to filter peers we've already found for a blob when accumulating the list of peers.

### Removed
  * `session_status` argument and response field from `status`
  * most of the internal attributes from `Daemon`


## [0.20.4] - 2018-07-18
### Fixed
 * spelling errors in messages printed by `lbrynet-cli`
 * high CPU usage when a stream is incomplete and the peers we're requesting from have no more blobs to send us (https://github.com/lbryio/lbry/pull/1301)

### Changed
 * keep track of failures for DHT peers for up to ten minutes instead of indefinitely (https://github.com/lbryio/lbry/pull/1300)
 * skip ignored peers from iterative lookups instead of blocking the peer who returned them to us too (https://github.com/lbryio/lbry/pull/1300)
 * if a node becomes ignored during an iterative find cycle remove it from the shortlist so that we can't return it as a result nor try to probe it anyway (https://github.com/lbryio/lbry/pull/1303)


## [0.20.3] - 2018-07-03
### Fixed
 * `blob_list` raising an error when blobs in a stream haven't yet been created (8a0d0b44ddf9cbeb2a9074eed39d6064ce21df64)
 * stopping a download potentially raising an attribute error (https://github.com/lbryio/lbry/pull/1269)
 * file manager startup locking up when there are many files for some channels (https://github.com/lbryio/lbry/pull/1281)
 * improper sorting when getting the closest peers to a hash (https://github.com/lbryio/lbry/pull/1282)

### Changed
 * raised the default `peer_search_timeout` setting from 3 to 30 and added logging for when it happens (https://github.com/lbryio/lbry/pull/1283)
 * change iterative find stop condition on find value to allow it to continue until a value is found or it times out (https://github.com/lbryio/lbry/pull/1283)
 * include all of our own blobs in the local dht datastore (as if we had announced them to ourselves) (https://github.com/lbryio/lbry/pull/1280)
 * ignore dht `store` token validation errors for the first expiration-time after startup (fixes failed `store` requests after a restart) (https://github.com/lbryio/lbry/pull/1280)

### Removed
 * `jsonrpclib` as a requirement for the project (https://github.com/lbryio/lbry/pull/1274)


## [0.20.2] - 2018-06-23
### Changed
 * Bumped `lbryschema` requirement to 0.0.16 [see changelog](https://github.com/lbryio/lbryschema/blob/master/CHANGELOG.md#0016---2018-06-23)
 * Bumped `lbryum` requirement to 3.2.3 [see changelog](https://github.com/lbryio/lbryum/blob/master/CHANGELOG.md#323---2018-06-23)
 * save claims to sqlite in batches to speed up `resolve` queries for many uris


## [0.20.1] - 2018-06-19
### Fixed
 * fixed token validation error when the dht node has just been started (https://github.com/lbryio/lbry/issues/1248)
 * fixed a race condition when inserting a blob into the database (https://github.com/lbryio/lbry/issues/1129)
 * reflector server incorrectly responding as if it has all the blobs for a stream that was only partially uploaded to it
 * `publish` raising a database error when updating a claim that we don't have a file for (https://github.com/lbryio/lbry/issues/1165)
 * blob client protocol not tearing itself down properly after a failure (https://github.com/lbryio/lbry/issues/950)
 * lockup in wallet startup when one or more lbryumx servers are unavailable (https://github.com/lbryio/lbry/issues/1245)
 * download being stopped if the sd blob downloaded and data did not start within the timeout (https://github.com/lbryio/lbry/issues/1172)

### Changed
 * Bumped `lbryum` requirement to 3.2.2 [see changelog](https://github.com/lbryio/lbryum/blob/master/CHANGELOG.md#322---2018-06-19)
 * `publish` to accept bid as a decimal string


## [0.20.0] - 2018-06-13

### TL;DR
  This milestone release includes a large number of bug fixes, changes and additions covering all aspects of the daemon. Notable improvements include:

  * Faster and more reliable downloading and uploading of content resulting from substantial work done on the Distributed Hash Table algorithms and protocol.
  * Faster blockchain synchronization (headers) by downloading them from Amazon S3 under certain conditions.
  * Faster overall app startup due to better optimized SQL queries.
  * Power users of the `lbrynet-cli` will benefit from many bug fixes to commonly used commands and improvements in sorting of output.
  * Please review the full change log for more details on specific fixes, changes and additions.

### Fixed
 * fix payment rate manager typo ([1236](https://github.com/lbryio/lbry/pull/1236))
 * handling error from dht clients with old `ping` method
 * blobs not being re-announced if no peers successfully stored, now failed announcements are re-queued
 * issue where an `AuthAPIClient` (used by `lbrynet-cli`) would fail to update its session secret and keep making new auth sessions, with every other request failing
 * `use_auth_http` in a config file being overridden by the default command line argument to `lbrynet-daemon`, now the command line value will only override the config file value if it is provided
 * `lbrynet-cli` not automatically switching to the authenticated client if the server is detected to be using authentication. This resulted in `lbrynet-cli` failing to run when `lbrynet-daemon` was run with the `--http-auth` flag
 * fixed error when using `claim_show` with `txid` and `nout` arguments
 * fixed error when saving server list to conf file ([1209](https://github.com/lbryio/lbry/pull/1209))

### Changed
 * if the `use_authentication` setting is configured, use authentication for all api methods instead of only those with the `auth_required` decorator
 * regenerate api keys on startup if the using authentication
 * support both positional and keyword args for api calls
 * `blob_announce` to queue the blob announcement but not block on it
 * `peer_list` to return a list of dictionaries instead of a list of lists, added peer node ids to the results
 * predictable result sorting for `claim_list` and `claim_list_mine` ([1216](https://github.com/lbryio/lbry/pull/1216) and [1208](https://github.com/lbryio/lbry/pull/1208))
 * increase the default `auto_re_reflect_interval` setting to a day and the default `concurrent_announcers` setting to 10
 * download blockchain headers from s3 before starting the wallet when the local height is more than `s3_headers_depth` (a config setting) blocks behind ([1177](https://github.com/lbryio/lbry/pull/1177))
 * check headers file integrity on startup, removing/truncating the file to force re-download when necessary
 * support partial headers file download from S3 ([1189](https://github.com/lbryio/lbry/pull/1189))
 * refactor `add_completed_blobs` on storage.py, simplifying into less queries ([1226](https://github.com/lbryio/lbry/pull/1226))
 * full verification of streams only during database migration instead of every startup ([1195](https://github.com/lbryio/lbry/pull/1195))
 * database batching functions for starting up the file manager
 * added `single_announce` and `last_announced_time` columns to the `blob` table in sqlite
 * track successful reflector uploads in sqlite to minimize how many streams are attempted by auto re-reflect ([1194](https://github.com/lbryio/lbry/pull/1194))
 * pass the sd hash to reflector ClientFactory instead of looking it up from the database
 * dht logging to be more verbose with errors and warnings
 * `store` kademlia rpc method to block on the call finishing and to return storing peer information
 * kademlia protocol to minimally delay writes to the UDP socket
 * several internal dht functions to use inlineCallbacks
 * `DHTHashAnnouncer` and `Node` manage functions to use `LoopingCall`s instead of scheduling with `callLater`.
 * refactored `DHTHashAnnouncer` to no longer use locks, use a `DeferredSemaphore` to limit concurrent announcers
 * decoupled `DiskBlobManager` from `DHTHashAnnouncer`, get blob hashes to announce from `SQLiteStorage`. The blob manager no longer announces blobs after they are completed, the hash announcer takes care of this now.
 * changed the bucket splitting condition in the dht routing table to be more aggressive
 * ping dht nodes who have stored to us periodically to determine whether we should include them as an active peer for the hash when we are queried. Nodes that are known to be not reachable by the node storing the record are no longer returned as peers by the storing node.
 * changed dht bootstrap join process to better populate the routing table initially
 * cache dht node tokens used during announcement to minimize the number of requests that are needed
 * implement BEP0005 dht rules to classify nodes as good, bad, or unknown and for when to add them to the routing table (http://www.bittorrent.org/beps/bep_0005.html)
 * refactored internal dht contact class to track failure counts/times, the time the contact last replied to us, and the time the node last requested something fom us ([1211](https://github.com/lbryio/lbry/pull/1211))
 * refactored dht iterativeFind
 * sort dht contacts returned by `findCloseNodes` in the routing table
 * `reactor` and `callLater`, `listenUDP`, and `resolve` functions to be configurable (to allow easier testing)
 * calls to get the current time to use `reactor.seconds` (to control callLater and LoopingCall timing in tests)
 * temporarily disabled data price negotiation, treat all data as free
 * disabled Cryptonator price feed
 * use `treq` instead of `txrequests` ([1191](https://github.com/lbryio/lbry/pull/1191))
 * updated `cryptography` version to 2.2.2
 * removed `pycrypto` dependency, replacing all calls to `cryptography`

### Added
 * `peer_ping` command
 * `--sort` option in `file_list` ([1174](https://github.com/lbryio/lbry/pull/1174))
 * `port` field to contacts returned by `routing_table_get`
 * configurable `concurrent_announcers` and `s3_headers_depth` settings
 * virtual kademlia network and mock udp transport for dht integration tests
 * functional tests for bootstrapping the dht, announcing and expiring hashes, finding and pinging nodes, protocol version 0/1 backwards/forwards compatibility, and rejoining the network
 * linux distro and desktop name added to analytics ([1218](https://github.com/lbryio/lbry/pull/1218))
 * certifi module for Twisted SSL verification on Windows ([1213](https://github.com/lbryio/lbry/pull/1213))
 * protocol version to dht requests and to the response from `findValue`

### Removed
 * `announce_all` argument from `blob_announce`
 * old `blob_announce_all` command
 * unused `--wallet` argument to `lbrynet-daemon`, which used to be to support `PTCWallet`.
 * `AuthJSONRPCServer.auth_required` decorator ([1161](https://github.com/lbryio/lbry/pull/1161))
 * `OptimizedTreeRoutingTable` class used by the dht node for the time being


## [0.19.3] - 2018-05-04
### Changed
 * download blockchain headers from s3 before starting the wallet when the local height is more than s3_headers_depth (a config setting) blocks behind (https://github.com/lbryio/lbry/pull/1177)
 * un-deprecated report_bug command (https://github.com/lbryio/lbry/commit/f8e418fb4448a3ed1531657f8b3c608fb568af85)

## [0.19.2] - 2018-03-28
### Fixed
 * incorrectly raised download cancelled error for already verified blob files
 * infinite loop where reflector client keeps trying to send failing blobs, which may be failing because they are invalid and thus will never be successfully received
 * docstring bugs for `stream_availability`, `channel_import`, and `blob_announce`

### Added
 * `blob_reflect` command to send specific blobs to a reflector server
 * unit test for docopt

### Removed
 * `flags` decorator from server.py as short flags are no longer used when using api/cli methods

### Changed
 * Bumped `lbryum` requirement to 3.2.1 [see changelog](https://github.com/lbryio/lbryum/blob/master/CHANGELOG.md#321---2018-03-28)

## [0.19.1] - 2018-03-20
### Fixed
 * Fixed the inconsistencies in API and CLI docstrings
 * `blob_announce` error when announcing a single blob
 * `blob_list` error when looking up blobs by stream or sd hash ([1126](https://github.com/lbryio/lbry/pull/1126))
 * Claiming a channel with the exact amount present in wallet would return a confusing error ([1107](https://github.com/lbryio/lbry/issues/1107))
 * Channel creation to use same bid logic as for claims ([1148](https://github.com/lbryio/lbry/pull/1148))

### Deprecated
 * `report_bug` jsonrpc command

### Changed
 * Bumped `lbryschema` requirement to 0.0.15 [see changelog](https://github.com/lbryio/lbryschema/blob/master/CHANGELOG.md#0015---2018-03-20)
 * Bumped `lbryum` requirement to 3.2.0 [see changelog](https://github.com/lbryio/lbryum/blob/master/CHANGELOG.md#320---2018-03-20)
 * Reflector server to periodically check and set `should_announce` for sd and head blobs instead of during each request
 * Reflector server to use `SQLiteStorage` to find needed blob hashes for a stream

### Added
 * Scripts to auto-generate documentation ([1128](https://github.com/lbryio/lbry/pull/1128))
 * Now updating new channel also takes into consideration the original bid amount, so now channel could be updated for wallet balance + the original bid amount ([1137](https://github.com/lbryio/lbry/pull/1137))
 * Forward-compatibility for upcoming DHT bencoding changes

### Removed
 * Short(single dashed) arguments for `lbrynet-cli`


## [0.19.0] - 2018-03-02
### Fixed
 * improper parsing of arguments to CLI settings_set (https://github.com/lbryio/lbry/issues/930)
 * unnecessarily verbose exchange rate error (https://github.com/lbryio/lbry/issues/984)
 * value error due to a race condition when saving to the claim cache (https://github.com/lbryio/lbry/issues/1013)
 * being unable to re-download updated content (https://github.com/lbryio/lbry/issues/951)
 * sending error messages for failed api requests
 * file manager startup being slow when handling thousands of files
 * handling decryption error for blobs encrypted with an invalid key
 * handling stream with no data blob (https://github.com/lbryio/lbry/issues/905)
 * fetching the external ip
 * `blob_list` returning an error with --uri parameter and incorrectly returning `[]` for streams where blobs are known (https://github.com/lbryio/lbry/issues/895)
 * `get` failing with a non-useful error message when given a uri for a channel claim
 * exception checking in several wallet unit tests
 * daemon not erring properly for non-numeric values being passed to the `bid` parameter for the `publish` method
 * `publish` command to allow updating claims with a `bid` amount higher than the wallet balance, so long as the amount is less than the wallet balance plus the bid amount of the claim being updated (https://github.com/lbryio/lbry/issues/748)
 * incorrect `blob_num` for the stream terminator blob, which would result in creating invalid streams. Such invalid streams are detected on startup and are automatically removed (https://github.com/lbryio/lbry/issues/1124)

### Deprecated
 * `channel_list_mine`, replaced with `channel_list`
 * `get_availability`, replaced with `stream_availability`

### Changed
 * dht tests to only be in one folder
 * config file format of `known_dht_nodes`, `lbryum_servers`, and `reflector_servers` to lists of `hostname:port` strings
 * startup of `lbrynet-daemon` to block on the wallet being unlocked if it is encrypted
 * `publish` to verify the claim schema before trying to make the claim and to return better error messages
 * `channel_list_mine` to be instead named `channel_list`
 * `channel_list` to include channels where the certificate info has been imported but the claim is not in the wallet
 * file objects returned by `file_list` and `get` to contain `claim_name` field instead of `name`
 * `name` filter parameter for `file_list`, `file_set_status`, `file_reflect`,  and `file_delete` to be named `claim_name`
 * `metadata` field in file objects returned by `file_list` and `get` to be a [Metadata object](https://github.com/lbryio/lbryschema/blob/master/lbryschema/proto/metadata.proto#L5)
 * assumption for time it takes to announce single hash from 1 second to 5 seconds
 * HTTP error codes for failed api requests, conform to http://www.jsonrpc.org/specification#error_object (previously http errors were set for jsonrpc errors)
 * api requests resulting in errors to return less verbose tracebacks
 * logging about streams to not include file names (only include sd hashes)
 * wallet info exchange to re-use addresses, this was a significant source of address bloat in the wallet
 * lbrynet to not manually save the wallet file and to let lbryum handle it
 * internals to use reworked lbryum `payto` command
 * dht `Node` class to re-attempt joining the network every 60 secs if no peers are known
 * lbrynet database and file manager to separate the creation of lbry files (from downloading or publishing) from the handling of a stream. All files have a stream, but not all streams may have a file. (https://github.com/lbryio/lbry/issues/1020)
 * manager classes to use new `SQLiteStorage` for database interaction. This class uses a single `lbrynet.sqlite` database file.

### Added
 * `lbrynet-console`, a tool to run or connect to lbrynet-daemon and launch an interactive python console with the api functions built in.
 * `--conf` CLI flag to specify an alternate config file
 * `peer_port`, `disable_max_key_fee`, `auto_renew_claim_height_delta`, `blockchain_name`, and `lbryum_servers` to configurable settings
 * `wallet_unlock` command (available during startup to unlock an encrypted wallet)
 * support for wallet encryption via new commands `wallet_decrypt` and `wallet_encrypt`
 * `channel_import`, `channel_export`, and `claim_renew` commands
 * `blob_availability` and `stream_availability` commands for debugging download issues
 * a new startup stage to indicate if the daemon is waiting for the `wallet_unlock` command.
 * `abandon_info` dictionary (containing `claim_name`, `claim_id`, `address`, `amount`, `balance_delta` and `nout`) for claims, supports, and updates returned by `transaction_list`
 * `permanent_url` string to `channel_list_mine`, `claim_list`, `claim_show`, `resolve` and `resolve_name` (see lbryio/lbryum#203)
 * `is_mine` boolean to `channel_list` results
 * `txid`, `nout`, `channel_claim_id`, `channel_claim_name`, `status`, `blobs_completed`, and `blobs_in_stream` fields to file objects returned by `file_list` and `get`
 * `txid`, `nout`, `channel_claim_id`, and `channel_claim_name` filters for `file` commands (`file_list`, `file_set_status`, `file_reflect`,  and `file_delete`)
 * unit tests for `SQLiteStorage` and updated old tests for relevant changes (https://github.com/lbryio/lbry/issues/1088)

### Removed
 * `seccure` and `gmpy` dependencies
 * support for positional arguments in cli `settings_set`. Now only accepts settings changes in the form `--setting_key=value`
 * `auto_re_reflect` setting from the conf file, use the `reflect_uploads` setting instead
 * `name` argument for `claim_show` command
 * `message` response field in file objects returned by `file_list` and `get`
 * `include_tip_info` argument from `transaction_list`, which will now always include tip information.
 * old and unused UI related code
 * unnecessary `TempBlobManager` class
 * old storage classes used by the file manager, wallet, and blob manager
 * old `.db` database files from the data directory

## [0.18.0] - 2017-11-08
### Fixed
 * Fixed amount of close nodes to add to list in case of extension to neighbouring k-buckets
 * Fixed external IP detection via jsonip.com (avoid detecting IPv6)
 * Fixed failing ConnectionManager unit test for parallel connections
 * Fixed race condition between `publish` and `channel_new`
 * Fixed incorrect response on attempting to delete blob twice
 * Fixed local node ID reporting in peer list

### Changed
 * Bumped `lbryschema` requirement to 0.0.14 [see changelog](https://github.com/lbryio/lbryschema/blob/master/CHANGELOG.md#0014---2017-11-08)
 * Bumped `lbryum` requirement to 3.1.11 [see changelog](https://github.com/lbryio/lbryum/blob/master/CHANGELOG.md#3111---2017-11-08)
 * Moved BLOB_SIZE from conf.py to MAX_BLOB_SIZE in blob/blob_file.py

### Added
 * Added `utxo_list` command to list unspent transaction outputs
 * Added redundant API server for currency conversion

### Removed
 * Removed some alternate methods of reading from blob files
 * Removed `@AuthJSONRPCServer.queued` decorator

## [0.17.1] - 2017-10-25
### Fixed
 * Fixed slow startup for nodes with many lbry files
 * Fixed setting the external ip on startup
 * Fixed session startup not blocking on joining the dht
 * Fixed several parsing bugs that prevented replacing dead dht contacts
 * Fixed lbryid length validation
 * Fixed an old print statement that polluted logs
 * Fixed rpc id length for dht requests

### Changed
 * Bumped `lbryschema` requirement to 0.0.13 [see changelog](https://github.com/lbryio/lbryschema/blob/master/CHANGELOG.md#0013---2017-10-25)
 * Bumped `lbryum` requirement to 3.1.10 [see changelog](https://github.com/lbryio/lbryum/blob/master/CHANGELOG.md#3110---2017-10-25)
 * Use the first port available for the peer and dht ports, starting with the provided values (defaults of 3333 and 4444). This allows multiple lbrynet instances in a LAN with UPnP.
 * Detect a UPnP redirect that didn't get cleaned up on a previous run and use it
 * Bumped jsonschema requirement to 2.6.0
 * Refactor some assert statements to accommodate the PYTHONOPTIMIZE flag set for Android.

### Added
 * Added `wallet_prefill_addresses` command, which distributes credits to multiple addresses


## [0.17.0] - 2017-10-12
### Fixed
 * Fixed handling cancelled blob and availability requests
 * Fixed redundant blob requests to a peer
 * Fixed https://github.com/lbryio/lbry/issues/923
 * Fixed concurrent reflects opening too many files
 * Fixed cases when reflecting would fail on error conditions
 * Fixed deadlocks from occuring during blob writes
 * Fixed and updated`lbrynet.tests.dht`
 * Fixed redundant dht id
 * Fixed dht `ping` method
 * Fixed raising remote exceptions in dht
 * Fixed hanging delayedCall in dht node class
 * Fixed logging error in dht when calling or receiving methods with no arguments
 * Fixed IndexError in routingTable.findCloseNodes which would cause an empty list to be returned
 * Fixed bug where last blob in a stream was not saved to blob manager

### Deprecated
 * Deprecated `blob_announce_all` JSONRPC command. Use `blob_announce` instead.

### Changed
 * Bumped `lbryschema` requirement to 0.0.12 [see changelog](https://github.com/lbryio/lbryschema/blob/master/CHANGELOG.md#0012---2017-10-12)
 * Bumped `lbryum` requirement to 3.1.9 [see changelog](https://github.com/lbryio/lbryum/blob/master/CHANGELOG.md#319---2017-10-12)
 * Announcing by head blob is turned on by default
 * Updated reflector server dns
 * Moved tests into the lbrynet package.

### Added
 * Added WAL pragma to sqlite3
 * Added unit tests for `BlobFile`
 * Use `hashlib` for sha384 instead of `pycrypto`
 * Use `cryptography` instead of `pycrypto` for blob encryption and decryption
 * Use `cryptography` for PKCS7 instead of doing it manually
 * Use `BytesIO` buffers instead of temp files when processing blobs
 * Refactored and pruned blob related classes into `lbrynet.blobs`
 * Changed several `assert`s to raise more useful errors
 * Added ability for reflector to store stream information for head blob announce
 * Added blob announcement information to API call status with session flag

### Removed
 * Removed `TempBlobFile`
 * Removed unused `EncryptedFileOpener`


## [0.16.3] - 2017-09-28
### Fixed
 * Fixed blob download history

### Changed
 * Improved download analytics
 * Improved download errors by distinguishing a data timeout from a sd timeout


## [0.16.2] - 2017-09-26
### Fixed
 * Fixed https://github.com/lbryio/lbry/issues/771 (handle when a certificate is missing for a signed claim in `claim_list_mine`)


## [0.16.1] - 2017-09-20
### Fixed
 * Fixed `transaction_list` doc string
 * Fixed ([in lbryum](https://github.com/lbryio/lbryum/pull/156)) batched queries responsible for making transaction and tip histories slow
 * Fixed daemon refusing to start if DNS cannot resolve lbry.io domain.

### Changed
 * Bumped `lbryum` requirement to 3.1.8 [see changelog](https://github.com/lbryio/lbryum/blob/master/CHANGELOG.md#318---2017-09-20)


## [0.16.0] - 2017-09-18
### Fixed
 * Fixed uncaught error when shutting down after a failed daemon startup
 * Fixed spelling error in documentation.

### Changed
 * Bumped `lbryschema` requirement to 0.0.11 [see changelog](https://github.com/lbryio/lbryschema/blob/master/CHANGELOG.md#0011---2017-09-18)
 * Bumped `lbryum` requirement to 3.1.7 [see changelog](https://github.com/lbryio/lbryum/blob/master/CHANGELOG.md#317---2017-09-18)
 * Updated exchange rate tests for the lbry.io api

### Added
 * Added option to announce head blob only if seeding
 * Added option to download by seeking head blob first
 * By default, option to download seeking head blob first is turned on
 * Added `include_tip_info` param to `transaction_list` API call


## [0.15.2] - 2017-09-07
### Changed
 * Use lbry.io exchange rate API instead of google finance


## [0.15.1] - 2017-08-22
### Changed
 * Bumped `lbryschema` requirement to 0.0.10 [see changelog](https://github.com/lbryio/lbryschema/blob/master/CHANGELOG.md#0010---2017-08-22)
 * Bumped `lbryum` requirement to 3.1.6 [see changelog](https://github.com/lbryio/lbryum/blob/master/CHANGELOG.md#316---2017-08-22)
 * Persist DHT node id

### Added
 * Android platform detection in lbrynet/conf.py
 * androidhelpers module for determining base file paths


## [0.15.0] - 2017-08-15
### Fixed
 * Fixed reflector server blocking the `received_blob` reply on the server announcing the blob to the dht
 * Fixed handling of SIGINT, SIGTERM.
 * Fixed shutdown sequence
 * Fix error when resolving an integer

### Deprecated
 * The API will no longer be served at the /lbryapi path. It will now be at the root.
 * Deprecated `send_amount_to_address` in favor of `wallet_send`

### Changed
 * Renamed `reflect` command to `file_reflect`
 * Allow IP addresses to be configured as reflector servers, not just host names.
 * Return list of blobs that were reflected from `file_reflect`

### Added
 * Added `wallet_send`, a command to send credits and tips
 * Added `reflector` keyword parameter to `file_reflect` command
 * Added configuration options for auto re-reflect
 * Added option to abandon by txid/nout


## [0.14.3] - 2017-08-04
### Fixed
 * Fixed incorrect formatting of "amount" fields

### Added
 * Added validation of currencies.
 * Added blob_announce API command

### Removed
 * Removed TempBlobManager
  * Removed old /view and /upload API paths
  *


## [0.14.2] - 2017-07-24
### Fixed
 * Fix for https://github.com/lbryio/lbry/issues/750
 * Fixed inconsistencies in claim_show output
 * Fixed daemon process hanging when started without an internet connection
 * Fixed https://github.com/lbryio/lbry/issues/774
 * Fix XDG compliance on Linux
 * Fixed https://github.com/lbryio/lbry/issues/760
 * Fixed default directories bug

### Changed
 * claim_show API command no longer takes name as argument
 * Linux default downloads folder changed from `~/Downloads` to `XDG_DOWNLOAD_DIR`
 * Linux folders moved from the home directory to `~/.local/share/lbry`
 * Windows folders moved from `%AppData%/Roaming` to `%AppData%/Local/lbry`
 * Changed `claim_list_by_channel` to return the `claims_in_channel` count instead of the `claims_in_channel_pages` count

### Added
 * Add link to instructions on how to change the default peer port
 * Add `peer_port` to settings configurable using `settings_set`
 * Added an option to disable max key fee check.


## [0.14.1] - 2017-07-07

### Fixed
 * Fixed timeout behaviour when calling API command get
 * Fixed https://github.com/lbryio/lbry/issues/765

### Removed
  * Removed stream_info_cache.json from daemon.py

## [0.14.0] - 2017-07-05

### Added
 * Missing docstring for `blob_list`
 * Added convenient import for setting up a daemon client, `from lbrynet.daemon import get_client`
 * Added unit tests for CryptBlob.py


### Changed
 * Change `max_key_fee` setting to be a dictionary with values for `currency` and `amount`
 * Renamed `lbrynet.lbryfile` to `lbrynet.lbry_file`
 * Renamed `lbrynet.lbryfilemanager` to `lbrynet.file_manager`
 * Renamed `lbrynet.lbrynet_daemon` to `lbrynet.daemon`
 * Initialize lbrynet settings when configuring an api client if they are not set yet
 * Updated lbryum imports
 * Improve error message when resolving a claim fails using the "get" command


### Removed
 * Removed unused settings from conf.py and `settings_set`
 * Removed download_directory argument from API command get


### Fixed
 * Fixed some log messages throwing exceptions
 * Fix shutdown of the blob tracker by Session
 * Fixed claim_new_support docstrings
 * Fixed BlobManager causing functional tests to fail, removed its unneeded manage() loop
 * Increased max_key_fee
 * Fixed unit tests on appveyor Windows build
 * Fixed [#692](https://github.com/lbryio/lbry/issues/692)



## [0.13.1] - 2017-06-15

### Added
 * Add `claim_send_to_address`
 * Add `change_address` argument to `publish`
 * Add `unique_contacts` count to `status` response


### Changed
 * Support resolution of multiple uris with `resolve`, all results are keyed by uri
 * Add `error` responses for failed resolves
 * Add `claim_list_by_channel`, supports multiple channel resolution
 * Rename delete_target_file argument of delete API command to delete_from_download_dir
 * Rename delete_all CLI flag -a to --delete_all


### Removed
 * Remove `claims_in_channel` from `resolve` response


### Fixed
 * Race condition from improper initialization and shutdown of the blob manager database
 * Various fixes for GetStream class used in API command get
 * Fixed flag options in file_delete API command



## [0.11.0] - 2017-06-09

### Added
 * Added claim_address option to publish API command
 * Added message for InsufficientFundsError exception
 * Add CLI docs


### Changed
 * Do not catch base exception in API command resolve
 * Remove deprecated `lbrynet.metadata` and update what used it to instead use `lbryschema`
 * Get version information locally instead of via api for cli


### Deprecated
 * Old fee metadata format in publish API command is deprecated, throw relevant exception
 * Removed deprecated `get_best_blockhash`
 * Removed deprecated `is_running`
 * Removed deprecated `daemon_status`
 * Removed deprecated `is_first_run`
 * Removed deprecated `get_lbry_session_info`
 * Removed deprecated `get_time_behind_blockchain`
 * Removed deprecated `get_settings`
 * Removed deprecated `set_settings`
 * Removed deprecated `get_balance`
 * Removed deprecated `stop`
 * Removed deprecated `get_claim_info`
 * Removed deprecated `stop_lbry_file`
 * Removed deprecated `start_lbry_file`
 * Removed deprecated `get_est_cost`
 * Removed deprecated `abandon_claim`
 * Removed deprecated `support_claim`
 * Removed deprecated `get_my_claim`
 * Removed deprecated `get_name_claims`
 * Removed deprecated `get_claims_for_tx`
 * Removed deprecated `get_transaction_history`
 * Removed deprecated `get_transaction`
 * Removed deprecated `address_is_mine`
 * Removed deprecated `get_public_key_from_wallet`
 * Removed deprecated `get_new_address`
 * Removed deprecated `get_block`
 * Removed deprecated `descriptor_get`
 * Removed deprecated `download_descriptor`
 * Removed deprecated `get_peers_for_hash`
 * Removed deprecated `announce_all_blobs_to_dht`
 * Removed deprecated `get_blob_hashes`
 * Removed deprecated `reflect_all_blobs`
 * Removed deprecated `get_start_notice`


### Fixed
 * Download analytics error



## [0.10.3] - 2017-05-23

### Added
 * Add decorator to support queueing api calls
 * Added force option to API command resolve


### Changed
 * Cache claims in wallet storage for use looking claims up by id or outpoint
 * Try to use cached claim info for `file_list`
 * Convert wallet storage to inlinecallbacks
 * Improve internal name_metadata sqlite table


### Fixed
 * Fix race condition in publish that resulted in claims being rejected when making many publishes concurrently



## [0.10.1] - 2017-05-03

### Fixed
 * Fix multiple reactor.stop() calls
 * Properly shut down lbryum wallet from lbrynet
 * Set LBRYumWallet.config upon initialization, fixes attribute error



## [0.10.0] - 2017-04-25

### Added
 * Add `lbryschema_version` to response from `version`
 * Added call to `get_address_balance` when `address` conditional returns true
 * Added `address` conditional to `jsonrpc_wallet_balance`
 * Added `get_address_balance` method to the `Wallet` class
### Changed
 * Added optional `address` and `include_unconfirmed` params to `jsonrpc_wallet_balance` method
 * Wait for subscriptions before announcing wallet has finished starting
### Fixed
 * fix stream_cost_estimate throwing exception on non decodeable claims
 * fixed signing of Windows binaries
 * fixed a few pylint warnings


## [0.10.0rc2] - 2017-04-17
### Changed
 * Return full `lbry_id` and `installation_id` from `status`


## [0.10.0rc1] - 2017-04-13
### Fixed
 * Fix uncaught exception in `stream_cost_estimate`


## [0.9.2rc22] - 2017-04-12
### Added
 * Add `claim_id` parameter to `claim_show`
 * Add `hex` field to claim responses for the raw claim value
 * Add an `error` field to to file responses if an error occurs
### Changed
 * Use `uri` instead of `name` in `get_availability`
 * Add `channel_name` to claim and file responses where applicable
 * Return None (instead of errors) if a uri cannot be resolved
 * Use `uri` instead of `name` for `stream_cost_estimate`, update cost estimate for lbryschema
### Fixed
 * `file_list` for files with bad signatures
 * return None from resolve commands when nothing is found
 * return lbry files with claims that are abandoned
 * unhelpful error messages in `publish` and `channel_new`

## [0.9.2rc9] - 2017-04-08
### Added
 * Use `claim_id` instead of outpoint for `claim_abandon`
 * Add `channel_name` parameter to `publish`
 * Add `delete_all` parameter to `file_delete` to allow deleting multiple files
 * Add `channel_list_mine`
 * Add `channel_new`
 * Add `resolve` to resolve lbry uris
### Changed
 * Use `uri` instead of `name` for `get`, remove explicit `claim_id` parameter
 * Increase default download timeout
 * Use lbry.io api for exchange rate data

## [0.9.2rc4] - 2017-04-06
### Changed
 * Use lbryschema library for metadata
### Fixed
 * Removed update_metadata function that could cause update problems
 * Fix DHT contact bug

## [0.9.2rc3] - 2017-03-29
### Added
 * Create wallet_unused_address API command
 * Add `claim_id` parameter to `get`, used to specify non-default claim for `name`
### Changed
 * wallet_new_address API command always returns new address
 * Improved ConnectionManager speed
 * Remove unused `stream_info` parameter in `get`

## [0.9.2rc2] - 2017-03-25
### Added
 * Add `wallet_list` command
 * Add checks for missing/extraneous params when calling jsonrpc commands
 * Added colors to cli error messages
### Changed
 * Removed check_pending logic from Daemon
 * Switched to txrequests so requests can use twisted event loop
 * Renamed API command file_seed to file_set_status
 * Dont add expected payment to wallet when payment rate is 0
### Fixed
 * Fix restart procedure in DaemonControl
 * Create download directory if it doesn't exist
 * Fixed descriptor_get
 * Fixed API command descriptor_get
 * Fixed API command transaction_show
 * Fixed error handling for jsonrpc commands
 * Handle failure to decode claim cache file



## [0.9.1] - 2017-03-17
### Added
 * publish API command can take metadata fields as arguments
 * Added `reflect_uploads` config to disable reflecting on upload
 * Added `--version` flag
### Fixed
 * Fix wallet_public_key API command
 * Fixed jsonrpc_reflect()
 * Fixed api help return
### Changed
 * Removed `simplejson` dependency in favor of bulitin `json`



## [0.9.0rc17] - 2017-03-10
### Fixed
 * Added string comparison to ClaimOutpoint (needed to look things up by outpoint)
 * Remove unused API commands from daemon
 * Fix file filter `outpoint`
 * Made dictionary key names in API commmand outputs to be more consistent
### Added
 * Add file filters: `claim_id`, `outpoint`, and `rowid`
 * Make loggly logs less verbose
### Changed
 * Change file filter `uri` to `name` and return field `lbry_uri` to `name`
 * Refactor file_list, add `full_status` argument to populate resource intensive fields
 * Remove deprecated file commands: `get_lbry_files`, `get_lbry_file`, and `file_get`
 * Remove deprecated `delete_lbry_file` command
 * Return standard file json from `get`


## [0.9.0rc12] - 2017-03-06
### Fixed
 * Fixed ExchangeRateManager freezing the app
 * Fixed download not timing out properly when downloading sd blob
  * Fixed ExchangeRateManager freezing the app
  * Fixed download not timing out properly when downloading sd blob
  * Fixed get not reassembling an already downloaded file that was deleted from download directory

## [0.9.0rc11] - 2017-02-27
### Fixed
 * Added timeout to ClientProtocol
 * Add check for when local height of wallet is less than zero

## [0.9.0rc9] - 2017-02-22
### Changed
 * Add blockchain status to jsonrpc_status

## [0.8.7] - 2017-02-21

## [0.8.6] - 2017-02-19
### Changed
 * Add `file_get` by stream hash
 * Add utils.call_later to replace reactor.callLater

### Fixed
 * Fix unhandled error in `get`
 * Fix sd blob timeout handling in `get_availability`, return 0.0

## [0.8.5] - 2017-02-18
### Fixed
 * Fix result expected by ui from file_get for missing files

## [0.8.4] - 2017-02-17
### Changed
 * Remove unused upload_allowed option
 * Remove code related to packaging as that step is now done in the electron client
 * Remove lbryum version check; use lbry-electron as version source
 * Include download url in version check

### Fixed
 * add misssing traceback to logging

## [0.8.3] - 2017-02-15
### Fixed
 * Get lbry files with pending claims
 * Add better logging to help track down [#478](https://github.com/lbryio/lbry/issues/478)
 * Catch UnknownNameErrors when resolving a name. [#479](https://github.com/lbryio/lbry/issues/479)
 * Change EWOULDBLOCK error in DHT to warning. #481
 * mark peers as down if it fails download protocol
 * Made hash reannounce time to be adjustable to fix [#432](https://github.com/lbryio/lbry/issues/432)
 * Fix recursion depth error upon failed blob
 * Call stopProducing in reflector client file_sender when uploading is done
 * Ensure streams in stream_info_manager are saved in lbry_file_manager
 * Fixed file_delete not deleting data from stream_info_manager [#470](https://github.com/lbryio/lbry/issues/470)
 * Fixed upload of bug reports to Slack ([#472](https://github.com/lbryio/lbry/issues/472))
 * Fixed claim updates [#473](https://github.com/lbryio/lbry/issues/473)
 * Handle ConnectionLost error in reflector client
 * Fix updating a claim where the stream doesn't change
 * Fix claim_abandon

### Changed
 * Add blob_get, descriptor_get, and blob_delete
 * Add filter keyword args to blob_list
 * Refactor get_availability
 * Add optional peer search timeout, add peer_search_timeout setting
 * make connection manager unit testeable
 * Convert EncryptedFileDownloader to inlineCallbacks
 * Convert EncryptedFileManager to use inlineCallbacks
 * Convert Daemon._delete_lbry_file to inlineCallbacks
 * Add uri to stream reflector to de-obfuscate reflector logs
 * Simplify lbrynet.lbrynet_daemon.Publisher
 * Reflect streams in file manager looping call rather than in each file
 * Convert GetStream to inclineCallbacks
 * Change callback condition in GetStream to the first data blob completing
 * Add local and remote heights to blockchain status



## [0.8.1] - 2017-02-01
### Changed
 * reflect all the blobs in a stream
 * change command line flags so that the more common usage is the default
 * change daemon function signatures to include names arguments

### Fixed
 * disable verbose twisted logs
 * improved wallet balance calculations
 * fix block too deep error

## [0.8.0] - 2017-01-24
### Changed
 * renamed api endpoints
 * improved command line user experience
 * integrate twisted logging with python logging
 * Updated READMEs

### Fixed
 * Fixed bug where ConnectionManager wasn't being stopped
 * Fixed: #343
 * Stop hanging if github is down
 * paths for debian package have been updated to be correct
 * improved output of the publish command<|MERGE_RESOLUTION|>--- conflicted
+++ resolved
@@ -13,11 +13,8 @@
   *
 
 ### Fixed
-<<<<<<< HEAD
   * check `claim_address` and `change_address` earlier on publishing, to avoid hard to understand errors later in the process
-=======
   * mirroring being set on tests, making unrelated tests fail
->>>>>>> 20d8b296
   * loggly error reporting not following `share_usage_data`
   * improper error handling when data is not valid JSON
   * edge cases of http mirrored download of blobs
