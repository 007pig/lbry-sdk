--- conflicted
+++ resolved
@@ -321,10 +321,8 @@
             except Exception, e:
                 log.exception('Failed to cancel %s', self._callLaterList[key])
             del self._callLaterList[key]
-<<<<<<< HEAD
-=======
+
             # not sure why this is needed, but taking this out sometimes causes
             # exceptions.AttributeError: 'Port' object has no attribute 'socket'
             # to happen on shutdown
->>>>>>> e1cdbdc9
             reactor.iterate()